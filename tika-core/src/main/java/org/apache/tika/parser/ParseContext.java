--- conflicted
+++ resolved
@@ -53,12 +53,11 @@
 
     /** Map of objects in this context */
     private final Map<String, Object> context = new HashMap<String, Object>();
-<<<<<<< HEAD
+
     /**
      * Map of configurable arguments
      */
     private final Map<String, String> params = new HashMap<>();
-=======
 
     private static final EntityResolver IGNORING_SAX_ENTITY_RESOLVER = new EntityResolver() {
         public InputSource resolveEntity(String publicId, String systemId) throws SAXException, IOException {
@@ -74,7 +73,6 @@
                     return "";
                 }
             };
->>>>>>> bb46c0e0
 
     /**
      * Adds the given value to the context as an implementation of the given
@@ -203,7 +201,6 @@
     }
 
     /**
-<<<<<<< HEAD
      * Stores a key=value parameter
      * @param key parameter name
      * @param value value
@@ -236,7 +233,7 @@
     public boolean hasParam(String key){
        return params.containsKey(key);
     }
-=======
+    /**
      * Returns the DOM builder factory specified in this parsing context.
      * If a factory is not explicitly specified, then a default factory
      * instance is created and returned. The default factory instance is
@@ -344,5 +341,4 @@
         }
     }
 
->>>>>>> bb46c0e0
 }