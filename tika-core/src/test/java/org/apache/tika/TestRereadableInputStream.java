--- conflicted
+++ resolved
@@ -16,12 +16,8 @@
  */
 package org.apache.tika;
 
-<<<<<<< HEAD
-import static org.junit.Assert.assertEquals;
-=======
 import org.apache.tika.utils.RereadableInputStream;
 import org.junit.Test;
->>>>>>> 01dca210
 
 import java.io.BufferedInputStream;
 import java.io.File;
@@ -30,13 +26,7 @@
 import java.io.IOException;
 import java.io.InputStream;
 
-<<<<<<< HEAD
-import org.junit.Test;
-
-import org.apache.tika.utils.RereadableInputStream;
-=======
 import static org.junit.Assert.assertEquals;
->>>>>>> 01dca210
 
 public class TestRereadableInputStream {
 
@@ -85,28 +75,17 @@
         readPartialStream(TEST_SIZE_MAX);
     }
 
-<<<<<<< HEAD
-        InputStream is = createTestInputStream();
-        try (RereadableInputStream ris = new RereadableInputStream(is, MEMORY_THRESHOLD, true,
-                true)) {
-=======
     /**
      * Read entire stream of various sizes
      */
     private void readEntireStream(int testSize) throws IOException {
         InputStream is = createTestInputStream(testSize);
         try (RereadableInputStream ris = new RereadableInputStream(is, MEMORY_THRESHOLD, true)) {
->>>>>>> 01dca210
             for (int pass = 0; pass < NUM_PASSES; pass++) {
                 for (int byteNum = 0; byteNum < testSize; byteNum++) {
                     int byteRead = ris.read();
-<<<<<<< HEAD
-                    assertEquals("Pass = " + pass + ", byte num should be " + byteNum + " but is " +
-                            byteRead + ".", byteNum, byteRead);
-=======
                     assertEquals("Pass = " + pass + ", byte num should be "
                             + byteNum + " but is " + byteRead + ".", byteNum, byteRead);
->>>>>>> 01dca210
                 }
                 int eof = ris.read();
                 assertEquals("Pass = " + pass + ", byte num should be "
@@ -117,14 +96,7 @@
     }
 
     /**
-<<<<<<< HEAD
-     * Test that the constructor's readToEndOfStreamOnFirstRewind parameter
-     * correctly determines the behavior.
-     *
-     * @throws IOException
-=======
      * Read increasingly more of the stream, but not all, with each pass before rewinding to make sure we pick up at the correct point
->>>>>>> 01dca210
      */
     private void readPartialStream(int testSize) throws IOException {
         InputStream is = createTestInputStream(20);
@@ -157,16 +129,11 @@
         }
     }
 
-<<<<<<< HEAD
-    private TestInputStream createTestInputStream() throws IOException {
-        return new TestInputStream(new BufferedInputStream(new FileInputStream(createTestFile())));
-=======
 
     private TestInputStream createTestInputStream(int testSize) throws IOException {
         return new TestInputStream(
                 new BufferedInputStream(
                         new FileInputStream(createTestFile(testSize))));
->>>>>>> 01dca210
     }
 
     private File createTestFile(int testSize) throws IOException {
@@ -188,13 +155,8 @@
 
     private void doACloseBehaviorTest(boolean wantToClose) throws IOException {
 
-<<<<<<< HEAD
-        TestInputStream tis = createTestInputStream();
-        RereadableInputStream ris = new RereadableInputStream(tis, 5, true, wantToClose);
-=======
         TestInputStream tis = createTestInputStream(DEFAULT_TEST_SIZE);
         RereadableInputStream ris = new RereadableInputStream(tis, MEMORY_THRESHOLD, wantToClose);
->>>>>>> 01dca210
         ris.close();
         assertEquals(wantToClose, tis.isClosed());
 
