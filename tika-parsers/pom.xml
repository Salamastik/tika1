--- conflicted
+++ resolved
@@ -543,7 +543,6 @@
       <version>1.6.5</version>
       <scope>test</scope>
     </dependency>
-<<<<<<< HEAD
     <!--   Copied from PDFBox:
      For legal reasons (incompatible license), jai-imageio-core is to be used
      only in the tests and may not be distributed. See also LEGAL-195-->
@@ -559,14 +558,14 @@
       <version>1.3.0</version>
       <scope>test</scope>
     </dependency>
-=======
+
     <!-- AgePredictor client for Tika -->
-  	<dependency>  
-      <groupId>edu.usc.irds</groupId>
+    <dependency>  
+      <groupId>edu.usc.ir</groupId>
       <artifactId>age-predictor-api</artifactId>
-      <version>1.0-SNAPSHOT</version>
-	</dependency>
->>>>>>> c9031bfc
+      <version>1.0</version>
+    </dependency>
+
   </dependencies>
   <build>
     <plugins>
