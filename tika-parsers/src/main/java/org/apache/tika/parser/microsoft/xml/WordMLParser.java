--- conflicted
+++ resolved
@@ -18,12 +18,9 @@
 
 import javax.xml.namespace.QName;
 import java.io.IOException;
+import java.util.Arrays;
 import java.util.Collections;
-<<<<<<< HEAD
-import java.util.HashMap;
 import java.util.HashSet;
-=======
->>>>>>> 9687f08f
 import java.util.Locale;
 import java.util.Map;
 import java.util.Set;
@@ -71,7 +68,7 @@
                 new QName(WORD_ML_URL, PICT),
                 new QName(WORD_ML_URL, BIN_DATA),
                 new QName(MS_OFFICE_PROPERTIES_URN, DOCUMENT_PROPERTIES))));
-            
+
 
     private static final MediaType MEDIA_TYPE = MediaType.application("vnd.ms-wordml");
     private static final Set<MediaType> SUPPORTED_TYPES =
