<?xml version="1.0" encoding="UTF-8"?>

<!--
  Licensed to the Apache Software Foundation (ASF) under one
  or more contributor license agreements.  See the NOTICE file
  distributed with this work for additional information
  regarding copyright ownership.  The ASF licenses this file
  to you under the Apache License, Version 2.0 (the
  "License"); you may not use this file except in compliance
  with the License.  You may obtain a copy of the License at

    http://www.apache.org/licenses/LICENSE-2.0

  Unless required by applicable law or agreed to in writing,
  software distributed under the License is distributed on an
  "AS IS" BASIS, WITHOUT WARRANTIES OR CONDITIONS OF ANY
  KIND, either express or implied.  See the License for the
  specific language governing permissions and limitations
  under the License.
-->

<project xmlns="http://maven.apache.org/POM/4.0.0" xmlns:xsi="http://www.w3.org/2001/XMLSchema-instance" xsi:schemaLocation="http://maven.apache.org/POM/4.0.0 http://maven.apache.org/maven-v4_0_0.xsd">
  <modelVersion>4.0.0</modelVersion>

  <parent>
    <groupId>org.apache.tika</groupId>
    <artifactId>tika-parent</artifactId>
    <version>2.0.0-SNAPSHOT</version>
    <relativePath>tika-parent/pom.xml</relativePath>
  </parent>

  <artifactId>tika</artifactId>
  <packaging>pom</packaging>
  <name>Apache Tika</name>
  <url>https://tika.apache.org</url>

  <modules>
    <module>tika-parent</module>
    <module>tika-core</module>
    <module>tika-parsers</module>
<<<<<<< HEAD
<!--    <module>tika-bundle</module> turn this off for now -->
=======
    <module>tika-bundle</module>
    <module>tika-parsers-extended</module>
>>>>>>> 1bda1ac4
    <module>tika-xmp</module>
    <module>tika-serialization</module>
    <module>tika-batch</module>
    <module>tika-langdetect</module>
    <module>tika-app</module>
    <module>tika-server</module>
    <module>tika-fuzzing</module>
    <module>tika-translate</module>
    <module>tika-example</module>
    <module>tika-java7</module>
    <module>tika-eval</module>
  </modules>

  <profiles>
    <profile>
      <id>apache-release</id>
      <properties>
        <username>${user.name}</username>
      </properties>
      <build>
        <plugins>
          <plugin>
            <artifactId>maven-assembly-plugin</artifactId>
            <executions>
              <execution>
                <id>src</id>
                <goals>
                  <goal>single</goal>
                </goals>
                <phase>package</phase>
                <configuration>
                  <descriptors>
                    <descriptor>assembly.xml</descriptor>
                  </descriptors>
                </configuration>
              </execution>
              <execution>
                <id>source-release-assembly</id>
                <configuration>
                  <skipAssembly>true</skipAssembly>
                </configuration>
              </execution>
            </executions>
          </plugin>
          <plugin>
            <artifactId>maven-antrun-plugin</artifactId>
            <version>${maven.antrun.version}</version>
            <executions>
              <execution>
                <goals>
                  <goal>run</goal>
                </goals>
                <phase>deploy</phase>
                <configuration>
                  <tasks>
                    <mkdir dir="${basedir}/target/${project.version}" />
                    <copy todir="${basedir}/target/${project.version}" flatten="true">
                      <fileset dir="${basedir}">
                        <include name="CHANGES.txt" />
                        <include name="target/*-src.zip*" />
                        <include name="tika-app/target/tika-app-${project.version}.jar*" />
                        <include name="tika-server/target/tika-server-${project.version}.jar*" />
                        <include name="tika-server/target/tika-server-${project.version}-bin.tgz*" />
                        <include name="tika-server/target/tika-server-${project.version}-bin.zip*" />
                        <include name="tika-eval/target/tika-eval-${project.version}.jar*" />
                      </fileset>
                    </copy>
                    <checksum algorithm="SHA-512" fileext=".sha512">
                      <fileset dir="${basedir}/target/${project.version}">
                        <include name="*.zip" />
                        <include name="*.?ar" />
                      </fileset>
                    </checksum>
                    <checksum
                            file="${basedir}/target/${project.version}/tika-${project.version}-src.zip"
                            algorithm="SHA-512"
                            property="checksum" />
                    <echo file="${basedir}/target/vote.txt">
From: ${username}@apache.org
To: dev@tika.apache.org
    user@tika.apache.org
Subject: [VOTE] Release Apache Tika ${project.version} Candidate #N

A candidate for the Tika ${project.version} release is available at:
  https://dist.apache.org/repos/dist/dev/tika/

The release candidate is a zip archive of the sources in:
  https://github.com/apache/tika/tree/{project.version}-rcN/

The SHA-512 checksum of the archive is
  ${checksum}.

In addition, a staged maven repository is available here:
  https://repository.apache.org/content/repositories/orgapachetika-.../org/apache/tika

Please vote on releasing this package as Apache Tika ${project.version}.
The vote is open for the next 72 hours and passes if a majority of at
least three +1 Tika PMC votes are cast.

[ ] +1 Release this package as Apache Tika ${project.version}
[ ] -1 Do not release this package because...${line.separator}
                    </echo>
                    <echo />
                    <echo>
                      The release candidate has been prepared in:

                      ${basedir}/target/${project.version}

                      Please deploy it to people.apache.org like this:

                      scp -r ${basedir}/target/${project.version} people.apache.org:public_html/tika/

                      A release vote template has been generated for you:

                      file://${basedir}/target/vote.txt
                    </echo>
                    <echo />
                  </tasks>
                </configuration>
              </execution>
            </executions>
            <dependencies>
              <dependency>
                <groupId>org.apache.ant</groupId>
                <artifactId>ant-nodeps</artifactId>
                <version>1.8.1</version>
              </dependency>
            </dependencies>
          </plugin>
        </plugins>
      </build>
    </profile>
  </profiles>

  <build>
    <plugins>
      <plugin>
        <groupId>org.apache.rat</groupId>
        <artifactId>apache-rat-plugin</artifactId>
        <version>${rat.version}</version>
        <configuration>
          <excludes>
            <exclude>CHANGES.txt</exclude>
            <exclude>README.md</exclude>
            <!-- remove this once we figure out the bundle packaging -->
            <exclude>tika-bundle/src/main/resources/META-INF/MANIFEST.MF</exclude>
          </excludes>
        </configuration>
      </plugin>
    </plugins>
  </build>
  <description>The Apache Tika™ toolkit detects and extracts metadata and structured text content from various documents
    using existing parser libraries.
  </description>
  <organization>
    <name>The Apache Software Foundation</name>
    <url>https://www.apache.org</url>
  </organization>
  <issueManagement>
    <system>JIRA</system>
    <url>https://issues.apache.org/jira/browse/TIKA</url>
  </issueManagement>
  <ciManagement>
    <system>Jenkins</system>
    <url>https://builds.apache.org/job/Tika-trunk/</url>
  </ciManagement>
</project><|MERGE_RESOLUTION|>--- conflicted
+++ resolved
@@ -38,12 +38,7 @@
     <module>tika-parent</module>
     <module>tika-core</module>
     <module>tika-parsers</module>
-<<<<<<< HEAD
-<!--    <module>tika-bundle</module> turn this off for now -->
-=======
     <module>tika-bundle</module>
-    <module>tika-parsers-extended</module>
->>>>>>> 1bda1ac4
     <module>tika-xmp</module>
     <module>tika-serialization</module>
     <module>tika-batch</module>
