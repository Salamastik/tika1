<?xml version="1.0" encoding="UTF-8"?>

<!--
  Licensed to the Apache Software Foundation (ASF) under one
  or more contributor license agreements.  See the NOTICE file
  distributed with this work for additional information
  regarding copyright ownership.  The ASF licenses this file
  to you under the Apache License, Version 2.0 (the
  "License"); you may not use this file except in compliance
  with the License.  You may obtain a copy of the License at

    http://www.apache.org/licenses/LICENSE-2.0

  Unless required by applicable law or agreed to in writing,
  software distributed under the License is distributed on an
  "AS IS" BASIS, WITHOUT WARRANTIES OR CONDITIONS OF ANY
  KIND, either express or implied.  See the License for the
  specific language governing permissions and limitations
  under the License.
-->

<project xmlns="http://maven.apache.org/POM/4.0.0" xmlns:xsi="http://www.w3.org/2001/XMLSchema-instance" xsi:schemaLocation="http://maven.apache.org/POM/4.0.0 https://maven.apache.org/xsd/maven-4.0.0.xsd">
  <modelVersion>4.0.0</modelVersion>

  <parent>
    <groupId>org.apache</groupId>
    <artifactId>apache</artifactId>
    <version>27</version>
    <relativePath />
  </parent>

  <groupId>org.apache.tika</groupId>
  <artifactId>tika-parent</artifactId>
  <version>2.5.0-SNAPSHOT</version>
  <packaging>pom</packaging>

  <name>Apache Tika parent</name>
  <description>
    Apache Tika is a toolkit for detecting and extracting metadata and
    structured text content from various documents using existing parser
    libraries.
  </description>
  <inceptionYear>2007</inceptionYear>

  <url>https://tika.apache.org/</url>

  <issueManagement>
    <system>JIRA</system>
    <url>https://issues.apache.org/jira/browse/TIKA</url>
  </issueManagement>

  <mailingLists>
    <mailingList>
      <name>Development mailing list</name>
      <subscribe>dev-subscribe@tika.apache.org</subscribe>
      <unsubscribe>dev-unsubscribe@tika.apache.org</unsubscribe>
      <post>dev@tika.apache.org</post>
      <archive>https://lists.apache.org/list.html?dev@tika.apache.org</archive>
      <otherArchives>
        <otherArchive>http://mail-archives.apache.org/mod_mbox/tika-dev/</otherArchive>
        <otherArchive>http://mail-archives.apache.org/mod_mbox/lucene-tika-dev</otherArchive>
        <otherArchive>http://www.mail-archive.com/dev@tika.apache.org</otherArchive>
        <otherArchive>http://www.mail-archive.com/tika-dev@lucene.apache.org/</otherArchive>
        <otherArchive>http://www.mail-archive.com/tika-dev@incubator.apache.org/</otherArchive>
        <otherArchive>http://www.nabble.com/Apache-Tika---Development-f20913.html</otherArchive>
        <otherArchive>http://news.gmane.org/gmane.comp.apache.tika.devel</otherArchive>
        <otherArchive>http://tika.markmail.org/</otherArchive>
      </otherArchives>
    </mailingList>
    <mailingList>
      <name>Commit mailing list</name>
      <subscribe>commits-subscribe@tika.apache.org</subscribe>
      <unsubscribe>commits-unsubscribe@tika.apache.org</unsubscribe>
      <post>commits@tika.apache.org</post>
      <archive>https://lists.apache.org/list.html?commits@tika.apache.org</archive>
      <otherArchives>
        <otherArchive>http://mail-archives.apache.org/mod_mbox/tika-commits/</otherArchive>
        <otherArchive>http://mail-archives.apache.org/mod_mbox/lucene-tika-commits/</otherArchive>
        <otherArchive>http://www.mail-archive.com/tika-commits@lucene.apache.org/</otherArchive>
        <otherArchive>http://www.mail-archive.com/tika-commits@incubator.apache.org/</otherArchive>
      </otherArchives>
    </mailingList>
    <mailingList>
      <name>User mailing list</name>
      <subscribe>user-subscribe@tika.apache.org</subscribe>
      <unsubscribe>user-unsubscribe@tika.apache.org</unsubscribe>
      <post>user@tika.apache.org</post>
      <archive>https://lists.apache.org/list.html?user@tika.apache.org</archive>
      <otherArchives>
        <otherArchive>http://mail-archives.apache.org/mod_mbox/tika-user/</otherArchive>
        <otherArchive>http://mail-archives.apache.org/mod_mbox/lucene-tika-user/</otherArchive>
        <otherArchive>http://www.mail-archive.com/tika-user@lucene.apache.org/</otherArchive>
      </otherArchives>
    </mailingList>
  </mailingLists>

  <developers>
    <developer>
      <name>Rida Benjelloun</name>
      <id>ridabenjelloun</id>
      <email>ridabenjelloun@apache.org</email>
      <roles>
        <role>committer</role>
      </roles>
    </developer>
    <developer>
      <name>Mark Harwood</name>
      <id>mharwood</id>
      <roles>
        <role>committer</role>
      </roles>
    </developer>
    <developer>
      <name>Ken Krugler</name>
      <id>kkrugler</id>
      <email>kkrugler@apache.org</email>
      <url>http://ken-blog.krugler.org</url>
      <organization>Scale Unlimited</organization>
      <organizationUrl>http://www.scaleunlimited.com</organizationUrl>
      <roles>
        <role>committer</role>
      </roles>
    </developer>
    <developer>
      <name>Chris A. Mattmann</name>
      <id>mattmann</id>
      <email>mattmann@apache.org</email>
      <url>http://people.apache.org/~mattmann/</url>
      <organization>NASA Jet Propulsion Laboratory</organization>
      <organizationUrl>http://www.jpl.nasa.gov</organizationUrl>
      <timezone>-8</timezone>
      <properties />
      <roles>
        <role>committer</role>
      </roles>
    </developer>
    <developer>
      <name>Michael McCandless</name>
      <id>mikemccand</id>
      <email>mikemccand@apache.org</email>
      <organization>IBM</organization>
      <properties />
      <roles>
        <role>committer</role>
      </roles>
    </developer>
    <developer>
      <name>Dave Meikle</name>
      <id>dmeikle</id>
      <roles>
        <role>committer</role>
      </roles>
    </developer>
    <developer>
      <name>Sami Siren</name>
      <id>siren</id>
      <roles>
        <role>committer</role>
      </roles>
    </developer>
    <developer>
      <name>Nick Burch</name>
      <id>nick</id>
      <organization>Alfresco</organization>
      <organizationUrl>http://alfresco.com</organizationUrl>
      <roles>
        <role>committer</role>
      </roles>
    </developer>
    <developer>
      <name>Maxim Valyanskiy</name>
      <id>maxcom</id>
      <organization>Jet Infosystems</organization>
      <roles>
        <role>committer</role>
      </roles>
      <timezone>+3</timezone>
    </developer>
    <developer>
      <name>Oleg Tikhonov</name>
      <id>oleg</id>
      <roles>
        <role>committer</role>
      </roles>
      <timezone>+2</timezone>
    </developer>
    <developer>
      <name>Ray Gauss II</name>
      <id>rgauss</id>
      <organization>Alfresco</organization>
      <organizationUrl>http://alfresco.com</organizationUrl>
      <timezone>-5</timezone>
      <roles>
        <role>committer</role>
      </roles>
    </developer>
    <developer>
      <name>Tyler Palsulich</name>
      <id>tpalsulich</id>
      <timezone>-8</timezone>
      <roles>
        <role>committer</role>
      </roles>
    </developer>
    <developer>
      <name>Tim Allison</name>
      <id>tallison</id>
      <timezone>-5</timezone>
      <roles>
        <role>committer</role>
      </roles>
    </developer>
    <developer>
      <name>Konstantin Gribov</name>
      <id>grossws</id>
      <timezone>+3</timezone>
      <roles>
        <role>committer</role>
      </roles>
    </developer>
    <developer>
      <name>Tilman Hausherr</name>
      <id>tilman</id>
      <timezone>Europe/Berlin</timezone>
      <roles>
        <role>committer</role>
      </roles>
    </developer>
    <developer>
      <name>Jukka Zitting</name>
      <id>jukka</id>
      <roles>
        <role>emeritus</role>
      </roles>
    </developer>
    <developer>
      <name>Julien Nioche</name>
      <id>jnioche</id>
      <roles>
        <role>emeritus</role>
      </roles>
    </developer>
    <developer>
      <name>Keith Bennett</name>
      <id>kbennett</id>
      <roles>
        <role>emeritus</role>
      </roles>
    </developer>
    <developer>
      <name>Niall Pemberton</name>
      <id>niallp</id>
      <roles>
        <role>emeritus</role>
      </roles>
    </developer>
  </developers>
  <contributors>
    <contributor>
      <name>Doug Cutting</name>
      <roles>
        <role>mentor</role>
      </roles>
    </contributor>
    <contributor>
      <name>Bertrand Delacrétaz</name>
      <roles>
        <role>mentor</role>
      </roles>
    </contributor>
  </contributors>

  <properties>
    <maven.compiler.source>1.8</maven.compiler.source>
    <maven.compiler.target>1.8</maven.compiler.target>
    <project.build.sourceEncoding>UTF-8</project.build.sourceEncoding>
    <project.reporting.outputEncoding>${project.build.sourceEncoding}</project.reporting.outputEncoding>
    <project.build.outputTimestamp>1655225567</project.build.outputTimestamp>
    <!-- plugin versions -->
    <checkstyle.plugin.version>3.2.0</checkstyle.plugin.version>
    <forbiddenapis.version>3.3</forbiddenapis.version>
    <groovy.maven.version>2.1.1</groovy.maven.version>
    <maven.antrun.version>3.1.0</maven.antrun.version>
    <maven.assembly.version>3.4.2</maven.assembly.version>
    <maven.bundle.version>5.1.8</maven.bundle.version>
    <maven.compiler.plugin.version>3.10.1</maven.compiler.plugin.version>
    <maven.failsafe.version>3.0.0-M7</maven.failsafe.version>
    <maven.javadoc.version>3.4.1</maven.javadoc.version>
    <maven.jar.version>3.2.2</maven.jar.version>
    <maven.scr.version>1.26.4</maven.scr.version>
    <maven.surefire.version>3.0.0-M7</maven.surefire.version>
    <maven.shade.version>3.4.0</maven.shade.version>
    <!-- need above java 8 for 10.[0-2] -->
    <puppycrawl.version>9.3</puppycrawl.version>
    <rat.version>0.14</rat.version>

    <!-- dependency versions -->

<<<<<<< HEAD
    <aws.version>1.12.304</aws.version>
    <google.cloud.version>2.11.3</google.cloud.version>
=======
    <aws.version>1.12.303</aws.version>
    <google.cloud.version>2.12.0</google.cloud.version>
>>>>>>> c4fbb57a
    <asm.version>9.3</asm.version>
    <boilerpipe.version>1.1.0</boilerpipe.version>
    <!-- used by POI, PDFBox and Jackcess ...try to sync -->
    <bouncycastle.version>1.70</bouncycastle.version>
    <!-- NOTE: sync brotli version with commons-compress-->
    <brotli.version>0.1.2</brotli.version>
    <commons.cli.version>1.5.0</commons.cli.version>
    <commons.codec.version>1.15</commons.codec.version>
    <commons.collections4.version>4.4</commons.collections4.version>
    <commons.compress.version>1.21</commons.compress.version>
    <commons.csv.version>1.9.0</commons.csv.version>
    <commons.exec.version>1.3</commons.exec.version>
    <commons.io.version>2.11.0</commons.io.version>
    <commons.lang3.version>3.12.0</commons.lang3.version>
    <commons.logging.version>1.2</commons.logging.version>
    <commons.math3.version>3.6.1</commons.math3.version>
    <ctakes.version>4.0.0.1</ctakes.version>
    <cxf.version>3.5.3</cxf.version>
    <ddplist.version>1.24</ddplist.version>
    <dl4j.version>1.0.0-M2</dl4j.version>
    <!-- fakeload versions &gt; 0.4.0 require java > 8 -->
    <fakeload.version>0.4.0</fakeload.version>
    <geoapi.version>3.0.1</geoapi.version>
    <guava.version>31.1-jre</guava.version>
    <httpcomponents.version>4.5.13</httpcomponents.version>
    <httpcore.version>4.4.15</httpcore.version>
    <!-- versions greater than 62.2 are not compatible with icu4j handler in lucene 8.11.1 -->
    <icu4j.version>62.2</icu4j.version>
    <imageio.version>1.4.0</imageio.version>
    <jackcess.version>4.0.2</jackcess.version>
    <jackcess.encrypt.version>4.0.1</jackcess.encrypt.version>
    <jackrabbit.version>2.21.12</jackrabbit.version>
    <jackson.version>2.13.4</jackson.version>
    <javax.annotation.version>1.3.2</javax.annotation.version>
    <javax.jcr.version>2.0</javax.jcr.version>
    <javax.rest.version>2.1.1</javax.rest.version>
    <!-- updating jaxb to 3.0.2 brings convergence problems with modules that use cxf
          which can be helped by excluding old versions jakarta.xml.bind,
          but it turns out tika-parser-advancedmedia-module fails its tests,
          because we need bind 2.3.3 for xmpbox, which uses javax.xml.bind -->
    <jaxb.version>2.3.6</jaxb.version>
    <jbig2.version>3.0.4</jbig2.version>
    <jdom2.version>2.0.6.1</jdom2.version>
    <jempbox.version>1.8.17</jempbox.version>
    <jetty.version>9.4.49.v20220914</jetty.version>
    <jhighlight.version>1.1.0</jhighlight.version>
    <jna.version>5.12.1</jna.version>
    <json.simple.version>1.1.1</json.simple.version>
    <junit4.version>4.13.2</junit4.version>
    <junit5.version>5.9.0</junit5.version>
    <juniversalchardet.version>1.0.3</juniversalchardet.version>
    <junrar.version>7.5.3</junrar.version>
    <libpst.version>0.9.3</libpst.version>
    <log4j2.version>2.18.0</log4j2.version>
    <lombok.version>1.18.20</lombok.version>
    <!-- lucene >= 9.x requires Java 11 -->
    <lucene.version>8.11.2</lucene.version>
    <metadata.extractor.version>2.18.0</metadata.extractor.version>
    <microsoft.translator.version>0.6.2</microsoft.translator.version>
    <!-- 0.8.6 is built with java 11 and does not work with Java 8 -->
    <mime4j.version>0.8.4</mime4j.version>
    <mockito.version>4.8.0</mockito.version>
    <netcdf-java.version>4.5.5</netcdf-java.version>
    <openjson.version>1.0.12</openjson.version>
    <!-- 2.0.0 doesn't compile with jdk8 -->
    <opennlp.version>1.9.4</opennlp.version>
    <ops4j.version>1.5.1</ops4j.version>
    <optimaize.version>0.6</optimaize.version>
    <osgi.core.version>6.0.0</osgi.core.version>
    <osgi.compendium.version>5.0.0</osgi.compendium.version>
    <parso.version>2.0.14</parso.version>
    <!-- some conflict with slf4j with >= 4.12.0
          causes failure in testForkParser -->
    <pax.exam.version>4.13.1</pax.exam.version>
    <pdfbox.version>2.0.26</pdfbox.version>
    <!-- NOTE: sync tukaani version with commons-compress in tika-parsers -->
    <poi.version>5.2.2</poi.version>
    <quartz.version>2.3.2</quartz.version>
    <rome.version>1.18.0</rome.version>
    <scm.version>1.13.0</scm.version>
    <sis.version>1.2</sis.version>
    <!-- we'll need to stay on 1.7 until we're java modularized ? -->
    <slf4j.version>1.7.36</slf4j.version>
    <solrj.version>8.11.2</solrj.version>
    <spring.version>5.3.23</spring.version>
    <sqlite.version>3.39.3.0</sqlite.version>
    <tagsoup.version>1.2.1</tagsoup.version>
    <test.containers.version>1.17.3</test.containers.version>
    <!-- NOTE: sync tukaani version with commons-compress in tika-parent-->
    <tukaani.version>1.9</tukaani.version>
    <twelvemonkeys.version>3.8.3</twelvemonkeys.version>
    <uima.version>3.3.0</uima.version>
    <uimafit.version>3.3.0</uimafit.version>
    <vorbis.version>0.8</vorbis.version>
    <xerces.version>2.12.2</xerces.version>
    <xmpcore.version>6.1.11</xmpcore.version>
    <zstd.version>1.5.2-4</zstd.version>
    <kafka.version>3.2.2</kafka.version>
    <netty.version>4.1.82.Final</netty.version>
  </properties>

  <dependencyManagement>
    <dependencies>
      <dependency>
        <groupId>biz.aQute.bnd</groupId>
        <artifactId>biz.aQute.bndlib</artifactId>
        <version>6.3.1</version>
      </dependency>
      <!-- for bndlib -->
      <dependency>
        <groupId>org.osgi</groupId>
        <artifactId>org.osgi.util.function</artifactId>
        <version>1.2.0</version>
      </dependency>
      <dependency>
        <groupId>com.mchange</groupId>
        <artifactId>c3p0</artifactId>
        <version>0.9.5.5</version>
      </dependency>
      <dependency>
        <groupId>com.mchange</groupId>
        <artifactId>mchange-commons-java</artifactId>
        <version>0.2.20</version>
      </dependency>
      <dependency>
        <groupId>com.beust</groupId>
        <artifactId>jcommander</artifactId>
        <version>1.82</version>
      </dependency>
      <dependency>
        <groupId>com.fasterxml.jackson.core</groupId>
        <artifactId>jackson-annotations</artifactId>
        <version>${jackson.version}</version>
      </dependency>
      <dependency>
        <groupId>com.fasterxml.jackson.core</groupId>
        <artifactId>jackson-core</artifactId>
        <version>${jackson.version}</version>
      </dependency>
      <dependency>
        <groupId>com.fasterxml.jackson.core</groupId>
        <artifactId>jackson-databind</artifactId>
        <version>${jackson.version}</version>
      </dependency>
      <dependency>
        <groupId>com.fasterxml.jackson.jaxrs</groupId>
        <artifactId>jackson-jaxrs-json-provider</artifactId>
        <version>${jackson.version}</version>
        <exclusions>
          <exclusion>
            <groupId>jakarta.xml.bind</groupId>
            <artifactId>jakarta.xml.bind-api</artifactId>
          </exclusion>
          <exclusion>
            <groupId>jakarta.activation</groupId>
            <artifactId>jakarta.activation-api</artifactId>
          </exclusion>
        </exclusions>
      </dependency>
      <dependency>
        <groupId>com.github.jai-imageio</groupId>
        <artifactId>jai-imageio-core</artifactId>
        <version>${imageio.version}</version>
      </dependency>
      <dependency>
        <groupId>com.google.code.findbugs</groupId>
        <artifactId>jsr305</artifactId>
        <version>3.0.2</version>
      </dependency>
      <dependency>
        <groupId>com.google.code.gson</groupId>
        <artifactId>gson</artifactId>
        <version>2.9.1</version>
      </dependency>
      <dependency>
        <groupId>com.google.guava</groupId>
        <artifactId>guava</artifactId>
        <version>${guava.version}</version>
      </dependency>
      <dependency>
        <groupId>com.google.protobuf</groupId>
        <artifactId>protobuf-java</artifactId>
        <version>3.21.6</version>
      </dependency>
      <dependency>
        <groupId>com.h2database</groupId>
        <artifactId>h2</artifactId>
        <version>2.1.214</version>
      </dependency>
      <dependency>
        <groupId>com.ibm.icu</groupId>
        <artifactId>icu4j</artifactId>
        <version>${icu4j.version}</version>
      </dependency>
      <dependency>
        <groupId>commons-cli</groupId>
        <artifactId>commons-cli</artifactId>
        <version>${commons.cli.version}</version>
      </dependency>
      <dependency>
        <groupId>commons-codec</groupId>
        <artifactId>commons-codec</artifactId>
        <version>${commons.codec.version}</version>
      </dependency>
      <dependency>
        <groupId>commons-io</groupId>
        <artifactId>commons-io</artifactId>
        <version>${commons.io.version}</version>
      </dependency>
      <dependency>
        <groupId>commons-logging</groupId>
        <artifactId>commons-logging</artifactId>
        <version>${commons.logging.version}</version>
      </dependency>
      <dependency>
        <groupId>io.netty</groupId>
        <artifactId>netty-common</artifactId>
        <version>${netty.version}</version>
      </dependency>
      <dependency>
        <groupId>io.netty</groupId>
        <artifactId>netty-handler</artifactId>
        <version>${netty.version}</version>
      </dependency>
      <dependency>
        <groupId>io.netty</groupId>
        <artifactId>netty-transport-native-unix-common</artifactId>
        <version>${netty.version}</version>
      </dependency>
      <dependency>
        <groupId>it.unimi.dsi</groupId>
        <artifactId>fastutil</artifactId>
        <version>8.5.8</version>
      </dependency>
      <dependency>
        <groupId>javax.annotation</groupId>
        <artifactId>javax.annotation-api</artifactId>
        <version>${javax.annotation.version}</version>
      </dependency>
      <dependency>
        <groupId>javax.xml.soap</groupId>
        <artifactId>javax.xml.soap-api</artifactId>
        <version>1.4.0</version>
      </dependency>
      <dependency>
        <groupId>junit</groupId>
        <artifactId>junit</artifactId>
        <version>${junit4.version}</version>
      </dependency>
      <dependency>
        <groupId>net.java.dev.jna</groupId>
        <artifactId>jna</artifactId>
        <version>${jna.version}</version>
      </dependency>
      <dependency>
        <groupId>org.apache.commons</groupId>
        <artifactId>commons-compress</artifactId>
        <version>${commons.compress.version}</version>
      </dependency>
      <dependency>
        <groupId>org.apache.commons</groupId>
        <artifactId>commons-lang3</artifactId>
        <version>${commons.lang3.version}</version>
      </dependency>
      <dependency>
        <groupId>org.apache.felix</groupId>
        <artifactId>org.apache.felix.scr.annotations</artifactId>
        <version>1.12.0</version>
      </dependency>
      <dependency>
        <groupId>org.apache.httpcomponents</groupId>
        <artifactId>httpclient</artifactId>
        <version>${httpcomponents.version}</version>
      </dependency>
      <dependency>
        <groupId>org.apache.httpcomponents</groupId>
        <artifactId>httpcore</artifactId>
        <version>${httpcore.version}</version>
      </dependency>
      <dependency>
        <groupId>org.apache.httpcomponents</groupId>
        <artifactId>httpmime</artifactId>
        <version>${httpcomponents.version}</version>
      </dependency>
      <dependency>
        <groupId>org.apache.logging.log4j</groupId>
        <artifactId>log4j-core</artifactId>
        <version>${log4j2.version}</version>
        <exclusions>
        <!-- weak dependency on org.osgi.core 4.3.1 -->
          <exclusion>
            <groupId>org.osgi</groupId>
            <artifactId>org.osgi.core</artifactId>
          </exclusion>
        </exclusions>
      </dependency>
      <dependency>
        <groupId>org.apache.logging.log4j</groupId>
        <artifactId>log4j-api</artifactId>
        <version>${log4j2.version}</version>
      </dependency>
      <dependency>
        <groupId>org.apache.logging.log4j</groupId>
        <artifactId>log4j-slf4j-impl</artifactId>
        <version>${log4j2.version}</version>
      </dependency>
      <dependency>
        <groupId>org.apache.lucene</groupId>
        <artifactId>lucene-analyzers-common</artifactId>
        <version>${lucene.version}</version>
      </dependency>
      <dependency>
        <groupId>org.apache.lucene</groupId>
        <artifactId>lucene-analyzers-icu</artifactId>
        <version>${lucene.version}</version>
      </dependency>
      <dependency>
        <groupId>org.apache.lucene</groupId>
        <artifactId>lucene-core</artifactId>
        <version>${lucene.version}</version>
      </dependency>
      <dependency>
        <groupId>org.apache.opennlp</groupId>
        <artifactId>opennlp-tools</artifactId>
        <version>${opennlp.version}</version>
      </dependency>
      <dependency>
        <groupId>org.bouncycastle</groupId>
        <artifactId>bcmail-jdk15on</artifactId>
        <version>${bouncycastle.version}</version>
      </dependency>
      <dependency>
        <groupId>org.bouncycastle</groupId>
        <artifactId>bcpkix-jdk15on</artifactId>
        <version>${bouncycastle.version}</version>
      </dependency>
      <dependency>
        <groupId>org.bouncycastle</groupId>
        <artifactId>bcprov-jdk15on</artifactId>
        <version>${bouncycastle.version}</version>
      </dependency>
      <dependency>
        <groupId>org.codehaus.plexus</groupId>
        <artifactId>plexus-utils</artifactId>
        <version>3.4.2</version>
      </dependency>
      <dependency>
        <groupId>org.eclipse.jetty</groupId>
        <artifactId>jetty-http</artifactId>
        <version>${jetty.version}</version>
      </dependency>
      <dependency>
        <groupId>org.eclipse.jetty</groupId>
        <artifactId>jetty-io</artifactId>
        <version>${jetty.version}</version>
      </dependency>
      <dependency>
        <groupId>org.eclipse.jetty</groupId>
        <artifactId>jetty-server</artifactId>
        <version>${jetty.version}</version>
      </dependency>
      <dependency>
        <groupId>org.eclipse.jetty</groupId>
        <artifactId>jetty-util</artifactId>
        <version>${jetty.version}</version>
      </dependency>
      <dependency>
        <groupId>org.eclipse.jetty</groupId>
        <artifactId>jetty-client</artifactId>
        <version>${jetty.version}</version>
      </dependency>
      <dependency>
        <groupId>org.glassfish.jaxb</groupId>
        <artifactId>jaxb-runtime</artifactId>
        <version>${jaxb.version}</version>
      </dependency>
      <dependency>
        <groupId>org.jdom</groupId>
        <artifactId>jdom2</artifactId>
        <version>${jdom2.version}</version>
      </dependency>
      <dependency>
        <groupId>org.jvnet.staxex</groupId>
        <artifactId>stax-ex</artifactId>
        <version>2.1.0</version>
        <exclusions>
            <!-- avoid dependency convergence error in tika-translate if > 2.0.1 on jdk18 -->
            <exclusion>
                <groupId>jakarta.activation</groupId>
                <artifactId>jakarta.activation-api</artifactId>
            </exclusion>
        </exclusions>
      </dependency>
      <dependency>
        <groupId>org.netpreserve</groupId>
        <artifactId>jwarc</artifactId>
        <version>0.19.0</version>
      </dependency>
      <dependency>
        <groupId>org.ops4j.base</groupId>
        <artifactId>ops4j-base-lang</artifactId>
        <version>${ops4j.version}</version>
      </dependency>
      <dependency>
        <groupId>org.ops4j.base</groupId>
        <artifactId>ops4j-base-util-property</artifactId>
        <version>${ops4j.version}</version>
      </dependency>
      <dependency>
        <groupId>org.osgi</groupId>
        <artifactId>org.osgi.core</artifactId>
        <version>${osgi.core.version}</version>
      </dependency>
      <dependency>
        <groupId>org.quartz-scheduler</groupId>
        <artifactId>quartz</artifactId>
        <version>2.3.2</version>
      </dependency>
      <dependency>
        <groupId>org.slf4j</groupId>
        <artifactId>slf4j-api</artifactId>
        <version>${slf4j.version}</version>
      </dependency>
      <dependency>
        <groupId>org.slf4j</groupId>
        <artifactId>jcl-over-slf4j</artifactId>
        <version>${slf4j.version}</version>
      </dependency>
      <dependency>
        <groupId>org.xerial.snappy</groupId>
        <artifactId>snappy-java</artifactId>
        <version>1.1.8.4</version>
      </dependency>
      <dependency>
        <groupId>xerces</groupId>
        <artifactId>xercesImpl</artifactId>
        <version>${xerces.version}</version>
      </dependency>
    </dependencies>
  </dependencyManagement>

  <dependencies>
    <dependency>
      <groupId>org.junit.jupiter</groupId>
      <artifactId>junit-jupiter-api</artifactId>
      <version>${junit5.version}</version>
      <scope>test</scope>
    </dependency>
    <dependency>
      <groupId>org.junit.jupiter</groupId>
      <artifactId>junit-jupiter-engine</artifactId>
      <version>${junit5.version}</version>
      <scope>test</scope>
    </dependency>
  </dependencies>

  <build>
    <plugins>
      <plugin>
        <groupId>org.apache.maven.plugins</groupId>
        <artifactId>maven-compiler-plugin</artifactId>
        <version>${maven.compiler.plugin.version}</version>
        <configuration>
          <source>${maven.compiler.source}</source>
          <target>${maven.compiler.target}</target>
        </configuration>
      </plugin>
      <!--
        mvn versions:display-plugin-updates
        mvn versions:display-dependency-updates
      -->
      <plugin>
        <groupId>org.codehaus.mojo</groupId>
        <artifactId>versions-maven-plugin</artifactId>
        <version>2.12.0</version>
        <configuration>
          <generateBackupPoms>false</generateBackupPoms>
        </configuration>
      </plugin>
      <!-- to run just this: mvn ossindex:audit -Dossindex.fail=(true|false)
          Although, -Dossindex.fail doesn't seem to work for us -->
      <plugin>
        <groupId>org.sonatype.ossindex.maven</groupId>
        <artifactId>ossindex-maven-plugin</artifactId>
        <version>3.2.0</version>
        <configuration>
          <excludeCoordinates>
            <!-- the link from ossindex "divide by zero" points to fixes that were made in 2.18.0 -->
            <exclude>
              <groupId>com.drewnoakes</groupId>
              <artifactId>metadata-extractor</artifactId>
              <version>2.18.0</version>
            </exclude>
            <exclude>
              <!-- sonatype https://github.com/google/guava/issues/4011 -->
              <groupId>com.google.guava</groupId>
              <artifactId>guava</artifactId>
              <version>31.1-jre</version>
            </exclude>
            <exclude>
              <!-- CVE-2018-18928 does affect the java library not just the c/c++ library,
              upon further research -->
              <groupId>com.ibm.icu</groupId>
              <artifactId>icu4j</artifactId>
              <version>${icu4j.version}</version>
            </exclude>
            <exclude>
              <groupId>io.netty</groupId>
              <artifactId>netty-handler</artifactId>
              <version>${netty.version}</version>
            </exclude>
            <exclude>
              <!-- the most recent cve in sonatype for this artifact is 2.11.0,
                  not at all the version we're using...smh-->
              <groupId>xerces</groupId>
              <artifactId>xercesImpl</artifactId>
              <version>${xerces.version}</version>
            </exclude>
            <!-- these are used by the nlp-module -->
            <exclude>
              <groupId>org.apache.lucene</groupId>
              <artifactId>lucene-queryparser</artifactId>
              <version>4.0.0</version>
            </exclude>
            <exclude>
              <groupId>log4j</groupId>
              <artifactId>log4j</artifactId>
              <version>1.2.17</version>
            </exclude>
            <!-- this one is used in tika-example -->
            <exclude>
              <!-- sonatype: https://github.com/apache/commons-dbcp/commit/a4c5af0da1de3a7f50c72fc7edaa1f653ca276dd -->
              <groupId>commons-dbcp</groupId>
              <artifactId>commons-dbcp</artifactId>
              <version>1.4</version>
            </exclude>
            <!-- used only in tests and in tika-eval, and this problem requires the use of the console.
                 https://github.com/h2database/h2database/issues/1294 -->
            <exclude>
                <groupId>com.h2database</groupId>
                <artifactId>h2</artifactId>
                <version>2.1.214</version>
            </exclude>
          </excludeCoordinates>
          <fail>true</fail>
        </configuration>
        <executions>
          <execution>
            <id>audit-dependencies</id>
            <phase>validate</phase>
            <goals>
              <goal>audit</goal>
            </goals>
          </execution>
        </executions>
      </plugin>
      <plugin>
        <groupId>de.thetaphi</groupId>
        <artifactId>forbiddenapis</artifactId>
        <version>${forbiddenapis.version}</version>
        <configuration>
          <targetVersion>${maven.compiler.target}</targetVersion>
          <ignoreSignaturesOfMissingClasses>true</ignoreSignaturesOfMissingClasses>
          <failOnUnsupportedJava>false</failOnUnsupportedJava>
          <excludes>test-documents/*.class</excludes>
          <bundledSignatures>
            <bundledSignature>jdk-unsafe</bundledSignature>
            <bundledSignature>jdk-deprecated</bundledSignature>
            <bundledSignature>jdk-non-portable</bundledSignature>
            <bundledSignature>jdk-internal</bundledSignature>
            <!-- replace with ${commons.io.version} when available -->
            <bundledSignature>commons-io-unsafe-2.7</bundledSignature>
          </bundledSignatures>
        </configuration>
        <executions>
          <execution>
            <goals>
              <goal>check</goal>
              <goal>testCheck</goal>
            </goals>
          </execution>
        </executions>
      </plugin>
      <plugin>
        <groupId>org.apache.felix</groupId>
        <artifactId>maven-bundle-plugin</artifactId>
        <version>${maven.bundle.version}</version>
      </plugin>
      <plugin>
        <groupId>org.apache.maven.plugins</groupId>
        <artifactId>maven-surefire-plugin</artifactId>
        <version>${maven.surefire.version}
        </version> <!-- versions greater than this don't like System.exit calls in tika-batch -->
        <configuration>
          <argLine>-Xmx3072m -Djava.awt.headless=true</argLine>
        </configuration>
      </plugin>
      <plugin>
        <groupId>org.apache.maven.plugins</groupId>
        <artifactId>maven-shade-plugin</artifactId>
        <version>${maven.shade.version}</version>
      </plugin>
      <!-- assembly must happen after shade so that
        tika-server's -bin.tgz/zip includes the uber jar
        -->
      <plugin>
        <groupId>org.apache.maven.plugins</groupId>
        <artifactId>maven-assembly-plugin</artifactId>
        <version>${maven.assembly.version}</version>
        <configuration>
          <tarLongFileMode>posix</tarLongFileMode>
        </configuration>
      </plugin>
      <plugin>
        <groupId>org.apache.maven.plugins</groupId>
        <artifactId>maven-release-plugin</artifactId>
        <version>3.0.0-M6</version>
        <configuration>
          <autoVersionSubmodules>true</autoVersionSubmodules>
        </configuration>
        <dependencies>
          <dependency>
            <groupId>org.apache.maven.scm</groupId>
            <artifactId>maven-scm-provider-gitexe</artifactId>
            <version>${scm.version}</version>
          </dependency>
          <dependency>
            <groupId>org.apache.maven.scm</groupId>
            <artifactId>maven-scm-api</artifactId>
            <version>${scm.version}</version>
          </dependency>
        </dependencies>
      </plugin>
      <plugin>
        <groupId>org.apache.maven.plugins</groupId>
        <artifactId>maven-enforcer-plugin</artifactId>
        <version>3.0.0-M3</version> <!-- can't update to 3.1.0, see MENFORCER-393 -->
        <executions>
          <execution>
            <id>enforce-maven</id>
            <configuration>
              <rules>
                <dependencyConvergence />
                <requireMavenVersion>
                  <version>3.5</version>
                </requireMavenVersion>
              </rules>
            </configuration>
            <goals>
              <goal>enforce</goal>
            </goals>
          </execution>
          <execution>
            <id>ban-bad-log4j-versions</id>
            <phase>validate</phase>
            <goals>
              <goal>enforce</goal>
            </goals>
            <configuration>
              <rules>
                <bannedDependencies>
                  <excludes>
                    <exclude>org.apache.logging.log4j:log4j-core:(,2.17.1)</exclude>
                  </excludes>
                </bannedDependencies>
              </rules>
              <fail>true</fail>
            </configuration>
          </execution>
        </executions>
      </plugin>
      <plugin>
        <groupId>org.apache.maven.plugins</groupId>
        <artifactId>maven-checkstyle-plugin</artifactId>
        <version>${checkstyle.plugin.version}</version>
        <dependencies>
          <dependency>
            <groupId>com.puppycrawl.tools</groupId>
            <artifactId>checkstyle</artifactId>
            <version>${puppycrawl.version}</version>
          </dependency>
        </dependencies>
        <executions>
          <execution>
            <id>validate</id>
            <phase>validate</phase>
            <configuration>
              <configLocation>checkstyle.xml</configLocation>
              <encoding>UTF-8</encoding>
              <consoleOutput>false</consoleOutput>
              <includeTestSourceDirectory>true</includeTestSourceDirectory>
              <testSourceDirectories>${project.basedir}/src/test/java</testSourceDirectories>
              <violationSeverity>warn</violationSeverity>
              <failOnViolation>true</failOnViolation>
            </configuration>
            <goals>
              <goal>check</goal>
            </goals>
          </execution>
        </executions>
      </plugin>
    </plugins>
  </build>

  <profiles>
    <profile>
      <id>pedantic</id>
      <build>
        <plugins>
          <plugin>
            <groupId>org.apache.rat</groupId>
            <artifactId>apache-rat-plugin</artifactId>
            <version>${rat.version}</version>
            <executions>
              <execution>
                <phase>verify</phase>
                <goals>
                  <goal>check</goal>
                </goals>
              </execution>
            </executions>
          </plugin>
        </plugins>
      </build>
    </profile>
    <profile>
      <id>sonar</id>
      <build>
        <plugins>
          <plugin>
            <groupId>org.apache.maven.plugins</groupId>
            <artifactId>maven-surefire-plugin</artifactId>
            <configuration>
              <excludes>
                <exclude>**/ForkParser*Test.java</exclude>
              </excludes>
            </configuration>
          </plugin>
        </plugins>
      </build>
    </profile>
    <profile>
      <id>doclint-java8-disable</id>
      <activation>
        <jdk>[1.8,)</jdk>
      </activation>
      <build>
        <plugins>
          <plugin>
            <groupId>org.apache.maven.plugins</groupId>
            <artifactId>maven-javadoc-plugin</artifactId>
            <version>${maven.javadoc.version}</version>
            <configuration>
              <doclint>none</doclint>
              <source>1.8</source>
            </configuration>
          </plugin>
        </plugins>
      </build>
    </profile>
    <profile>
      <id>jdk9</id>
      <activation>
        <jdk>[1.9,)</jdk>
      </activation>
      <build>
        <plugins>
          <plugin>
            <artifactId>maven-compiler-plugin</artifactId>
            <configuration>
              <release>8</release>
            </configuration>
          </plugin>
        </plugins>
      </build>
    </profile>
    <profile>
      <id>ossindex-fail</id>
      <!-- actually fail the build on vulnerabilities -->
      <build>
        <plugins>
          <plugin>
            <groupId>org.sonatype.ossindex.maven</groupId>
            <artifactId>ossindex-maven-plugin</artifactId>
            <version>3.2.0</version>
            <configuration>
              <fail>true</fail>
              <excludeCoordinates>
                <!--            <coordinate>            </coordinate> -->
              </excludeCoordinates>
            </configuration>
            <executions>
              <execution>
                <id>audit-dependencies</id>
                <phase>validate</phase>
                <goals>
                  <goal>audit</goal>
                </goals>
              </execution>
            </executions>
          </plugin>
        </plugins>
      </build>
    </profile>
  </profiles>
  <!--
      <connection>scm:git:https://github.com/apache/</connection>
      <developerConnection>scm:git:https://github.com/apache/</developerConnection>
      <url>https://github.com/apache/tika</url>
  -->
  <scm>
    <tag>2.3.0-rc1</tag>
    <connection>scm:git:https://github.com/apache/</connection>
    <developerConnection>scm:git:https://github.com/apache/</developerConnection>
    <url>https://github.com/apache/tika</url>
  </scm>
</project><|MERGE_RESOLUTION|>--- conflicted
+++ resolved
@@ -296,13 +296,8 @@
 
     <!-- dependency versions -->
 
-<<<<<<< HEAD
     <aws.version>1.12.304</aws.version>
-    <google.cloud.version>2.11.3</google.cloud.version>
-=======
-    <aws.version>1.12.303</aws.version>
     <google.cloud.version>2.12.0</google.cloud.version>
->>>>>>> c4fbb57a
     <asm.version>9.3</asm.version>
     <boilerpipe.version>1.1.0</boilerpipe.version>
     <!-- used by POI, PDFBox and Jackcess ...try to sync -->
